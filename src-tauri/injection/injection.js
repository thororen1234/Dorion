let loaded = false;

/**
 * Observer that lets us know when Discord is loaded
 */
let observer = new MutationObserver(() => {
  const innerApp = document
    ?.querySelector('div[class*="app"]')
    ?.querySelector('div[class*="app"]');
  const loading = Array.from(innerApp?.children || []).length === 2;

  if (loading && !loaded) {
    console.log("Discord is loaded!");

    // Ensure top bar exists if we want it
    if (window.__DORION_CONFIG__.use_native_titlebar)
      window.__TAURI__.window.appWindow.setDecorations(true);

    // This needs to render after discord is loaded
    if (
      !window.__DORION_CONFIG__.use_native_titlebar &&
      !document.querySelector("#dorion_topbar")
    )
      createTopBar();

    onClientLoad();

    // The comments ahead are read by tauri and used to insert plugin/theme injection code

    /*! __THEMES__ */
  } else {
    console.log("Discord not loaded...");
  }
});

observer.observe(document, {
  childList: true,
  subtree: true,
});

/**
 * Sorta yoinked from https://github.com/uwu/shelter/blob/main/packages/shelter/src/index.ts
 */
async function waitForApp() {
  // Ensure appMount exists
  const appMount = document.querySelector("#app-mount");

  if (!appMount) {
    setTimeout(waitForApp, 100);
    return;
  }

  while (appMount.childElementCount === 0)
    await new Promise((r) => setTimeout(r, 100));

  return appMount;
}

/**
 * Functions for window controls
 */
function close() {
  window.__TAURI__.invoke("close");
}

function minimize() {
  window.__TAURI__.invoke("minimize");
}

function toggleMaximize() {
  window.__TAURI__.invoke("toggle_maximize");
}

async function createTopBar() {
  const topbar = document.createElement("div");
  const content = await window.__TAURI__
    .invoke("get_top_bar")
    .catch((e) => console.error("Error reading top bar: ", e));

  // If the top bar failed to load, stick to the default
  if (!content) return;

  topbar.innerHTML = content;
  topbar.id = "dorion_topbar";

  const appMount = await waitForApp();

  if (!appMount || document.querySelector("#dorion_topbar")) return;

  appMount.prepend(topbar);

  window.__TAURI__.event.listen(
    window.__TAURI__.event.TauriEvent.WINDOW_RESIZED,
    setMaximizeIcon
  );
  setMaximizeIcon();

  // Set version displayed in top bar
  window.dorionVersion = await window.__TAURI__.app.getVersion();
  const versionElm = document.querySelector("#dorion_version");
  if (versionElm) versionElm.innerHTML = `Dorion - v${window.dorionVersion}`;

  // Once done, remove original top bar
  window.__TAURI__.invoke("remove_top_bar");

  initTopBarEvents();
}

/**
 * Run when the client is "loaded"
 */
function onClientLoad() {
  observer.disconnect();

  // Notifcation watcher
  notifGetter();

  // Assign notification count
  applyNotificationCount();

  // Load up our extra css
  applyExtraCSS();

  // Ensure Dorion-related plugins are installed
  // It's kinda stupid to have to wait but we have to make sure Shelter loaded fully
  waitForApp().then(() => ensurePlugins());
}

/**
 * Give events to the top bar buttons
 */
function initTopBarEvents() {
  document.querySelector("#topclose").onclick = close;
  document.querySelector("#topmin").onclick = minimize;
  document.querySelector("#topmax").onclick = toggleMaximize;
}

function applyNotificationCount() {
  const { invoke } = window.__TAURI__;
  const title = document.querySelector("title");
  const notifs = title.innerHTML.match(/\((.*)\)/);

  if (!notifs) {
    invoke("notif_count", {
      amount: 0,
    });

    return;
  }

  invoke("notif_count", {
    amount: Number(notifs[1]),
  });
}

function notifGetter() {
  const notifObserver = new MutationObserver(applyNotificationCount);

  notifObserver.observe(document.querySelector("title"), {
    subtree: true,
    childList: true,
    attributes: true,
    characterData: true,
  });
}

async function applyExtraCSS() {
  const { invoke } = window.__TAURI__;
  const css = await invoke("get_extra_css");
  const style = document.createElement("style");

  style.innerHTML = css;

<<<<<<< HEAD
  document.head.appendChild(style);
=======
  // Append some background-transparenting css if blur_css is true
  if (window.__DORION_CONFIG__.blur !== 'none' && window.__DORION_CONFIG__.blur_css) {
    style.innerHTML += `
      * {
        background: transparent !important;
      }
    `
  }

  document.head.appendChild(style)
>>>>>>> 1db21994
}

async function ensurePlugins() {
  const requiredPlugins = {
    "Dorion Settings":
      "https://spikehd.github.io/shelter-plugins/dorion-settings/",
    "Always Trust": "https://spikehd.github.io/shelter-plugins/always-trust/",
    "Dorion Notifications":
      "https://spikehd.github.io/shelter-plugins/dorion-notifications/",
    "Dorion Streamer Mode":
      "https://spikehd.github.io/shelter-plugins/dorion-streamer-mode/",
    "Dorion Updater":
      "https://spikehd.github.io/shelter-plugins/dorion-updater/",
    "Dorion PTT": "https://spikehd.github.io/shelter-plugins/dorion-ptt/",
  };

  const promises = [
    ...Object.entries(requiredPlugins).map(async ([name, url]) => {
      const res = await fetch(`${url}/plugin.js`);
      const text = await res.text();

      // Eval
      try {
        console.log("[Ensure Plugins] Loading plugin: ", name);

        // Create a new plugin object. Simpler version of https://github.com/uwu/shelter/blob/ac74061864479ecb688ae5efc321e981cd1b54fa/packages/shelter/src/plugins.tsx#L54
        const pluginStr = `shelter=>{return ${text}}${atob("Ci8v")}`;
        const fn = eval(pluginStr);
        const plugin = fn(window.shelter);

        // Run plugin.onLoad if it exists
        plugin.onLoad?.();
      } catch (e) {
        console.error(`[Ensure Plugins] Failed to load plugin ${name}: `, e);
      }
    }),
  ];

  await Promise.all(promises);
}

async function setMaximizeIcon() {
  if (await window.__TAURI__.window.appWindow.isMaximized()) {
    document.querySelector("#topmax").classList.add("maximized");
  } else {
    document.querySelector("#topmax").classList.remove("maximized");
  }
}<|MERGE_RESOLUTION|>--- conflicted
+++ resolved
@@ -171,9 +171,6 @@
 
   style.innerHTML = css;
 
-<<<<<<< HEAD
-  document.head.appendChild(style);
-=======
   // Append some background-transparenting css if blur_css is true
   if (window.__DORION_CONFIG__.blur !== 'none' && window.__DORION_CONFIG__.blur_css) {
     style.innerHTML += `
@@ -184,7 +181,6 @@
   }
 
   document.head.appendChild(style)
->>>>>>> 1db21994
 }
 
 async function ensurePlugins() {
