--- conflicted
+++ resolved
@@ -241,16 +241,12 @@
       let win = WindowBuilder::new(app, "main", url_ext)
         .title(title.as_str())
         .initialization_script(
-<<<<<<< HEAD
-          format!("!window.__DORION_INITIALIZED__ && {};{};{}", PREINJECT.as_str(), client_mods, preload_str).as_str()
-=======
           format!(
             "!window.__DORION_INITIALIZED__ && {};{};{}",
             PREINJECT.as_str(),
             client_mod,
             preload_str,
           ).as_str()
->>>>>>> aaf20ff7
         )
         .resizable(true)
         .disable_file_drop_handler()
