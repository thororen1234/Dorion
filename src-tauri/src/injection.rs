use std::{fs, path::PathBuf, time::Duration};
use tauri::regex::Regex;

use crate::js_preprocess::eval_js_imports;

#[tauri::command]
pub async fn get_injection_js(plugin_js: &str, theme_js: &str, origin: &str) -> Result<String, ()> {
  let plugin_rxg = Regex::new(r"/\* __PLUGINS__ \*/").unwrap();
  let theme_rxg = Regex::new(r"/\* __THEMES__ \*/").unwrap();
  let origin_rxg = Regex::new(r"/\* __ORIGIN__ \*/").unwrap();
  let injection_js = match fs::read_to_string(PathBuf::from("injection/injection_min.js")) {
    Ok(f) => f,
    Err(e) => {
      println!("Failed to read injection JS: {}", e);

      return String::new();
    }
  };


  let rewritten_just_plugins = plugin_rxg
    .replace_all(injection_js.as_str(), plugin_js)
    .to_string();
  let rewritten_with_origin = origin_rxg
    .replace_all(rewritten_just_plugins.as_str(), origin)
    .to_string();
  let rewritten_all = theme_rxg
    .replace_all(rewritten_with_origin.as_str(), theme_js)
    .to_string();

  Ok(rewritten_all)
}

<<<<<<< HEAD
#[tauri::command]
pub fn load_injection_js(window: tauri::Window, imports: Vec<String>, contents: String) {
  eval_js_imports(&window, imports);
=======
#[tauri::command(async)]
pub fn load_injection_js(window: tauri::Window, contents: String) {
>>>>>>> b77baed1
  window.eval(contents.as_str()).unwrap();
  
  periodic_injection_check(window, contents);
}

fn periodic_injection_check(window: tauri::Window, injection_code: String) {
  std::thread::spawn(move || {
    loop {
      std::thread::sleep(Duration::from_secs(2));

      // Check if window.dorion exists
      window
        .eval(format!("!window.dorion && (() => {{ {} }})()", injection_code).as_str())
        .unwrap();
    }
  });
}<|MERGE_RESOLUTION|>--- conflicted
+++ resolved
@@ -13,10 +13,9 @@
     Err(e) => {
       println!("Failed to read injection JS: {}", e);
 
-      return String::new();
+      return Ok(String::new());
     }
   };
-
 
   let rewritten_just_plugins = plugin_rxg
     .replace_all(injection_js.as_str(), plugin_js)
@@ -31,16 +30,11 @@
   Ok(rewritten_all)
 }
 
-<<<<<<< HEAD
 #[tauri::command]
 pub fn load_injection_js(window: tauri::Window, imports: Vec<String>, contents: String) {
   eval_js_imports(&window, imports);
-=======
-#[tauri::command(async)]
-pub fn load_injection_js(window: tauri::Window, contents: String) {
->>>>>>> b77baed1
   window.eval(contents.as_str()).unwrap();
-  
+
   periodic_injection_check(window, contents);
 }
 
